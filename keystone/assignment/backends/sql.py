<<<<<<< HEAD
# vim: tabstop=5 shiftwidth=4 softtabstop=4

=======
>>>>>>> dc43f94d
# Copyright 2012-13 OpenStack Foundation

# Licensed under the Apache License, Version 2.0 (the "License"); you may
# not use this file except in compliance with the License. You may obtain
# a copy of the License at
#
#      http://www.apache.org/licenses/LICENSE-2.0
#
# Unless required by applicable law or agreed to in writing, software
# distributed under the License is distributed on an "AS IS" BASIS, WITHOUT
# WARRANTIES OR CONDITIONS OF ANY KIND, either express or implied. See the
# License for the specific language governing permissions and limitations
# under the License.

import six
import sqlalchemy

from keystone import assignment
from keystone import clean
from keystone.common import sql
from keystone import config
from keystone import exception
from keystone.openstack.common.gettextutils import _


CONF = config.CONF


class AssignmentType:
    USER_PROJECT = 'UserProject'
    GROUP_PROJECT = 'GroupProject'
    USER_DOMAIN = 'UserDomain'
    GROUP_DOMAIN = 'GroupDomain'


class Assignment(assignment.Driver):

    def _get_project(self, session, project_id):
        project_ref = session.query(Project).get(project_id)
        if project_ref is None:
            raise exception.ProjectNotFound(project_id=project_id)
        return project_ref

    def get_project(self, tenant_id):
        with sql.transaction() as session:
            return self._get_project(session, tenant_id).to_dict()

    def get_project_by_name(self, tenant_name, domain_id):
        with sql.transaction() as session:
            query = session.query(Project)
            query = query.filter_by(name=tenant_name)
            query = query.filter_by(domain_id=domain_id)
            try:
                project_ref = query.one()
            except sql.NotFound:
                raise exception.ProjectNotFound(project_id=tenant_name)
            return project_ref.to_dict()

    def get_project_hierarchy(self, tenant_id):
        with sql.transaction() as session:
            tenant = self._get_project(session, tenant_id).to_dict()
            hierarchy = tenant['id']
            while tenant['parent_project_id'] is not None:
                parent_tenant = self._get_project(session,
                        tenant['parent_project_id']).to_dict()
                '''hierarchy = parent_tenant['id'] + '.' + hierarchy'''
                #NOTE Keep compatible with Vishy's code
                hierarchy = parent_tenant['id'] + hierarchy
                tenant = parent_tenant
            '''hierarchy = "openstack." + hierarchy'''
            return hierarchy

    def list_user_ids_for_project(self, tenant_id):
        with sql.transaction() as session:
            self._get_project(session, tenant_id)
            query = session.query(RoleAssignment.actor_id)
            query = query.filter_by(type=AssignmentType.USER_PROJECT)
            query = query.filter_by(target_id=tenant_id)
            assignments = query.all()
            return [assignment.actor_id for assignment in assignments]

    def _get_metadata(self, user_id=None, tenant_id=None,
                      domain_id=None, group_id=None, session=None):
        # TODO(henry-nash): This method represents the last vestiges of the old
        # metadata concept in this driver.  Although we no longer need it here,
        # since the Manager layer uses the metadata concept across all
        # assignment drivers, we need to remove it from all of them in order to
        # finally remove this method.

        # We aren't given a session when called by the manager directly.
        if session is None:
            session = sql.get_session()

        q = session.query(RoleAssignment)
        q = q.filter_by(actor_id=user_id or group_id)
        q = q.filter_by(target_id=tenant_id or domain_id)
        refs = q.all()
        if not refs:
            raise exception.MetadataNotFound()

        metadata_ref = {}
        metadata_ref['roles'] = []
        for assignment in refs:
            role_ref = {}
            role_ref['id'] = assignment.role_id
            if assignment.inherited and (
                    assignment.type == AssignmentType.USER_DOMAIN or
                    assignment.type == AssignmentType.GROUP_DOMAIN):
                role_ref['inherited_to'] = 'projects'
            metadata_ref['roles'].append(role_ref)

        return metadata_ref

    def create_grant(self, role_id, user_id=None, group_id=None,
                     domain_id=None, project_id=None,
                     inherited_to_projects=False):

        def calculate_type(user_id, group_id, project_id, domain_id):
            if user_id and project_id:
                return AssignmentType.USER_PROJECT
            elif user_id and domain_id:
                return AssignmentType.USER_DOMAIN
            elif group_id and project_id:
                return AssignmentType.GROUP_PROJECT
            elif group_id and domain_id:
                return AssignmentType.GROUP_DOMAIN
            else:
                message_data = ', '.join(
                    [user_id, group_id, project_id, domain_id])
                raise exception.Error(message=_(
                    'Unexpected combination of grant attributes - '
                    'User, Group, Project, Domain: %s') % message_data)

        with sql.transaction() as session:
            self._get_role(session, role_id)

            if domain_id:
                self._get_domain(session, domain_id)
            if project_id:
                self._get_project(session, project_id)

            if project_id and inherited_to_projects:
                msg = _('Inherited roles can only be assigned to domains')
                raise exception.Conflict(type='role grant', details=msg)

        type = calculate_type(user_id, group_id, project_id, domain_id)
        try:
            with sql.transaction() as session:
                session.add(RoleAssignment(
                    type=type,
                    actor_id=user_id or group_id,
                    target_id=project_id or domain_id,
                    role_id=role_id,
                    inherited=inherited_to_projects))
        except sql.DBDuplicateEntry:
            # The v3 grant APIs are silent if the assignment already exists
            pass

    def list_grants(self, user_id=None, group_id=None,
                    domain_id=None, project_id=None,
                    inherited_to_projects=False):
        with sql.transaction() as session:
            if domain_id:
                self._get_domain(session, domain_id)
            if project_id:
                self._get_project(session, project_id)

            q = session.query(Role).join(RoleAssignment)
            q = q.filter(RoleAssignment.actor_id == (user_id or group_id))
            q = q.filter(RoleAssignment.target_id == (project_id or domain_id))
            q = q.filter(RoleAssignment.inherited == inherited_to_projects)
            q = q.filter(Role.id == RoleAssignment.role_id)
            return [x.to_dict() for x in q.all()]

    def _build_grant_filter(self, session, role_id, user_id, group_id,
                            domain_id, project_id, inherited_to_projects):
        q = session.query(RoleAssignment)
        q = q.filter_by(actor_id=user_id or group_id)
        q = q.filter_by(target_id=project_id or domain_id)
        q = q.filter_by(role_id=role_id)
        q = q.filter_by(inherited=inherited_to_projects)
        return q

    def get_grant(self, role_id, user_id=None, group_id=None,
                  domain_id=None, project_id=None,
                  inherited_to_projects=False):
        with sql.transaction() as session:
            role_ref = self._get_role(session, role_id)
            if domain_id:
                self._get_domain(session, domain_id)
            if project_id:
                self._get_project(session, project_id)

            try:
                q = self._build_grant_filter(
                    session, role_id, user_id, group_id, domain_id, project_id,
                    inherited_to_projects)
                q.one()
            except sql.NotFound:
                raise exception.RoleNotFound(role_id=role_id)

            return role_ref.to_dict()

    def delete_grant(self, role_id, user_id=None, group_id=None,
                     domain_id=None, project_id=None,
                     inherited_to_projects=False):
        with sql.transaction() as session:
            self._get_role(session, role_id)
            if domain_id:
                self._get_domain(session, domain_id)
            if project_id:
                self._get_project(session, project_id)

            q = self._build_grant_filter(
                session, role_id, user_id, group_id, domain_id, project_id,
                inherited_to_projects)
            if not q.delete(False):
                raise exception.RoleNotFound(role_id=role_id)

    @sql.truncated
    def list_projects(self, hints):
        with sql.transaction() as session:
            query = session.query(Project)
            project_refs = sql.filter_limit_query(Project, query, hints)
            return [project_ref.to_dict() for project_ref in project_refs]

    def list_projects_in_domain(self, domain_id):
        with sql.transaction() as session:
            self._get_domain(session, domain_id)
            query = session.query(Project)
            project_refs = query.filter_by(domain_id=domain_id)
            return [project_ref.to_dict() for project_ref in project_refs]

    def list_projects_for_user(self, user_id, group_ids, hints):
        # TODO(henry-nash): Now that we have a single assignment table, we
        # should be able to honor the hints list that is provided.

        def _project_ids_to_dicts(session, ids):
            if not ids:
                return []
            else:
                query = session.query(Project)
                query = query.filter(Project.id.in_(ids))
                project_refs = query.all()
                return [project_ref.to_dict() for project_ref in project_refs]

        with sql.transaction() as session:
            # First get a list of the projects and domains for which the user
            # has any kind of role assigned

            actor_list = [user_id]
            if group_ids:
                actor_list = actor_list + group_ids

            query = session.query(RoleAssignment)
            query = query.filter(RoleAssignment.actor_id.in_(actor_list))
            assignments = query.all()

            project_ids = set()
            for assignment in assignments:
                if (assignment.type == AssignmentType.USER_PROJECT or
                        assignment.type == AssignmentType.GROUP_PROJECT):
                    project_ids.add(assignment.target_id)

            if not CONF.os_inherit.enabled:
                return _project_ids_to_dicts(session, project_ids)

            # Inherited roles are enabled, so check to see if this user has any
            # such roles (direct or group) on any domain, in which case we must
            # add in all the projects in that domain.

            domain_ids = set()
            for assignment in assignments:
                if ((assignment.type == AssignmentType.USER_DOMAIN or
                    assignment.type == AssignmentType.GROUP_DOMAIN) and
                        assignment.inherited):
                    domain_ids.add(assignment.target_id)

            # Get the projects that are owned by all of these domains and
            # add them in to the project id list

            if domain_ids:
                query = session.query(Project.id)
                query = query.filter(Project.domain_id.in_(domain_ids))
                for project_ref in query.all():
                    project_ids.add(project_ref.id)

            return _project_ids_to_dicts(session, project_ids)

    def get_roles_for_groups(self, group_ids, project_id=None, domain_id=None):

        if project_id is not None:
            assignment_type = AssignmentType.GROUP_PROJECT
            target_id = project_id
        elif domain_id is not None:
            assignment_type = AssignmentType.GROUP_DOMAIN
            target_id = domain_id
        else:
            raise AttributeError(_("Must specify either domain or project"))

        sql_constraints = sqlalchemy.and_(
            RoleAssignment.type == assignment_type,
            RoleAssignment.target_id == target_id,
            Role.id == RoleAssignment.role_id,
            RoleAssignment.actor_id.in_(group_ids))

        session = sql.get_session()
        with session.begin():
            query = session.query(Role).filter(
                sql_constraints).distinct()
        return [role.to_dict() for role in query.all()]

    def _list_entities_for_groups(self, group_ids, entity):
        if entity == Domain:
            assignment_type = AssignmentType.GROUP_DOMAIN
        else:
            assignment_type = AssignmentType.GROUP_PROJECT

        group_sql_conditions = sqlalchemy.and_(
            RoleAssignment.type == assignment_type,
            entity.id == RoleAssignment.target_id,
            RoleAssignment.actor_id.in_(group_ids))

        session = sql.get_session()
        with session.begin():
            query = session.query(entity).filter(
                group_sql_conditions)
        return [x.to_dict() for x in query.all()]

    def list_projects_for_groups(self, group_ids):
        return self._list_entities_for_groups(group_ids, Project)

    def list_domains_for_groups(self, group_ids):
        return self._list_entities_for_groups(group_ids, Domain)

    def add_role_to_user_and_project(self, user_id, tenant_id, role_id):
        with sql.transaction() as session:
            self._get_project(session, tenant_id)
            self._get_role(session, role_id)

        try:
            with sql.transaction() as session:
                session.add(RoleAssignment(
                    type=AssignmentType.USER_PROJECT,
                    actor_id=user_id, target_id=tenant_id,
                    role_id=role_id, inherited=False))
        except sql.DBDuplicateEntry:
            msg = ('User %s already has role %s in tenant %s'
                   % (user_id, role_id, tenant_id))
            raise exception.Conflict(type='role grant', details=msg)

    def remove_role_from_user_and_project(self, user_id, tenant_id, role_id):
        with sql.transaction() as session:
            q = session.query(RoleAssignment)
            q = q.filter_by(actor_id=user_id)
            q = q.filter_by(target_id=tenant_id)
            q = q.filter_by(role_id=role_id)
            if q.delete() == 0:
                raise exception.RoleNotFound(message=_(
                    'Cannot remove role that has not been granted, %s') %
                    role_id)

    def list_role_assignments(self):

        def denormalize_role(ref):
            assignment = {}
            if ref.type == AssignmentType.USER_PROJECT:
                assignment['user_id'] = ref.actor_id
                assignment['project_id'] = ref.target_id
            elif ref.type == AssignmentType.USER_DOMAIN:
                assignment['user_id'] = ref.actor_id
                assignment['domain_id'] = ref.target_id
            elif ref.type == AssignmentType.GROUP_PROJECT:
                assignment['group_id'] = ref.actor_id
                assignment['project_id'] = ref.target_id
            elif ref.type == AssignmentType.GROUP_DOMAIN:
                assignment['group_id'] = ref.actor_id
                assignment['domain_id'] = ref.target_id
            else:
                raise exception.Error(message=_(
                    'Unexpected assignment type encountered, %s') %
                    ref.type)
            assignment['role_id'] = ref.role_id
            if ref.inherited and (ref.type == AssignmentType.USER_DOMAIN or
                                  ref.type == AssignmentType.GROUP_DOMAIN):
                assignment['inherited_to_projects'] = 'projects'
            return assignment

        with sql.transaction() as session:
<<<<<<< HEAD
            assignment_list = []
            refs = session.query(UserDomainGrant).all()
            for x in refs:
                roles = x.data.get('roles', {})
                for r in self._roles_from_role_dicts(roles, False):
                    assignment_list.append({'user_id': x.user_id,
                                            'domain_id': x.domain_id,
                                            'role_id': r})
                for r in self._roles_from_role_dicts(roles, True):
                    assignment_list.append({'user_id': x.user_id,
                                            'domain_id': x.domain_id,
                                            'role_id': r,
                                            'inherited_to_projects': True})
            refs = session.query(UserProjectGrant).all()
            for x in refs:
                roles = x.data.get('roles', {})
                for r in self._roles_from_role_dicts(roles, False):
                    assignment_list.append({'user_id': x.user_id,
                                            'project_id': x.project_id,
                                            'role_id': r})
            refs = session.query(GroupDomainGrant).all()
            for x in refs:
                roles = x.data.get('roles', {})
                for r in self._roles_from_role_dicts(roles, False):
                    assignment_list.append({'group_id': x.group_id,
                                            'domain_id': x.domain_id,
                                            'role_id': r})
                for r in self._roles_from_role_dicts(roles, True):
                    assignment_list.append({'group_id': x.group_id,
                                            'domain_id': x.domain_id,
                                            'role_id': r,
                                            'inherited_to_projects': True})
            refs = session.query(GroupProjectGrant).all()
            for x in refs:
                roles = x.data.get('roles', {})
                for r in self._roles_from_role_dicts(roles, False):
                    assignment_list.append({'group_id': x.group_id,
                                            'project_id': x.project_id,
                                            'role_id': r})
            return assignment_list
    
=======
            refs = session.query(RoleAssignment).all()
            return [denormalize_role(ref) for ref in refs]

>>>>>>> dc43f94d
    # CRUD
    @sql.handle_conflicts(conflict_type='project')
    def create_project(self, tenant_id, tenant):
        tenant['name'] = clean.project_name(tenant['name'])
        with sql.transaction() as session:
            tenant_ref = Project.from_dict(tenant)
            temp_name = ''
            if tenant['parent_project_id'] is not None:
                parent_tenant = self._get_project(session,
                                                  tenant['parent_project_id'])
                temp_name = parent_tenant['name'] + '.' + tenant['name']
	        tenant_ref.name = temp_name
            session.add(tenant_ref)
            return tenant_ref.to_dict()

    @sql.handle_conflicts(conflict_type='project')
    def update_project(self, tenant_id, tenant):
        if 'name' in tenant:
            tenant['name'] = clean.project_name(tenant['name'])

        with sql.transaction() as session:
            tenant_ref = self._get_project(session, tenant_id)
            old_project_dict = tenant_ref.to_dict()
            for k in tenant:
                old_project_dict[k] = tenant[k]
            new_project = Project.from_dict(old_project_dict)
            for attr in Project.attributes:
                if attr != 'id':
                    setattr(tenant_ref, attr, getattr(new_project, attr))
            tenant_ref.extra = new_project.extra
            return tenant_ref.to_dict(include_extra_dict=True)

    @sql.handle_conflicts(conflict_type='project')
    def delete_project(self, tenant_id):
        with sql.transaction() as session:
            tenant_ref = self._get_project(session, tenant_id)

            q = session.query(RoleAssignment)
            q = q.filter_by(target_id=tenant_id)
            q.delete(False)

            session.delete(tenant_ref)

    # domain crud

    @sql.handle_conflicts(conflict_type='domain')
    def create_domain(self, domain_id, domain):
        with sql.transaction() as session:
            ref = Domain.from_dict(domain)
            session.add(ref)
        return ref.to_dict()

    @sql.truncated
    def list_domains(self, hints):
        with sql.transaction() as session:
            query = session.query(Domain)
            refs = sql.filter_limit_query(Domain, query, hints)
            return [ref.to_dict() for ref in refs]

    def _get_domain(self, session, domain_id):
        ref = session.query(Domain).get(domain_id)
        if ref is None:
            raise exception.DomainNotFound(domain_id=domain_id)
        return ref

    def get_domain(self, domain_id):
        with sql.transaction() as session:
            return self._get_domain(session, domain_id).to_dict()

    def get_domain_by_name(self, domain_name):
        with sql.transaction() as session:
            try:
                ref = (session.query(Domain).
                       filter_by(name=domain_name).one())
            except sql.NotFound:
                raise exception.DomainNotFound(domain_id=domain_name)
            return ref.to_dict()

    @sql.handle_conflicts(conflict_type='domain')
    def update_domain(self, domain_id, domain):
        with sql.transaction() as session:
            ref = self._get_domain(session, domain_id)
            old_dict = ref.to_dict()
            for k in domain:
                old_dict[k] = domain[k]
            new_domain = Domain.from_dict(old_dict)
            for attr in Domain.attributes:
                if attr != 'id':
                    setattr(ref, attr, getattr(new_domain, attr))
            ref.extra = new_domain.extra
            return ref.to_dict()

    def delete_domain(self, domain_id):
        with sql.transaction() as session:
            ref = self._get_domain(session, domain_id)

            # TODO(henry-nash): Although the controller will ensure deletion of
            # all users & groups within the domain (which will cause all
            # assignments for those users/groups to also be deleted), there
            # could still be assignments on this domain for users/groups in
            # other domains - so we should delete these here (see Bug #1277847)

            session.delete(ref)

    # role crud

    @sql.handle_conflicts(conflict_type='role')
    def create_role(self, role_id, role):
        with sql.transaction() as session:
            ref = Role.from_dict(role)
            session.add(ref)
            return ref.to_dict()

    @sql.truncated
    def list_roles(self, hints):
        with sql.transaction() as session:
            query = session.query(Role)
            refs = sql.filter_limit_query(Role, query, hints)
            return [ref.to_dict() for ref in refs]

    def _get_role(self, session, role_id):
        ref = session.query(Role).get(role_id)
        if ref is None:
            raise exception.RoleNotFound(role_id=role_id)
        return ref

    def get_role(self, role_id):
        with sql.transaction() as session:
            return self._get_role(session, role_id).to_dict()

    @sql.handle_conflicts(conflict_type='role')
    def update_role(self, role_id, role):
        with sql.transaction() as session:
            ref = self._get_role(session, role_id)
            old_dict = ref.to_dict()
            for k in role:
                old_dict[k] = role[k]
            new_role = Role.from_dict(old_dict)
            for attr in Role.attributes:
                if attr != 'id':
                    setattr(ref, attr, getattr(new_role, attr))
            ref.extra = new_role.extra
            return ref.to_dict()

    def delete_role(self, role_id):
        with sql.transaction() as session:
            ref = self._get_role(session, role_id)
            q = session.query(RoleAssignment)
            q = q.filter_by(role_id=role_id)
            q.delete(False)
            session.delete(ref)

    def delete_user(self, user_id):
        with sql.transaction() as session:
            q = session.query(RoleAssignment)
            q = q.filter_by(actor_id=user_id)
            q.delete(False)

    def delete_group(self, group_id):
        with sql.transaction() as session:
            q = session.query(RoleAssignment)
            q = q.filter_by(actor_id=group_id)
            q.delete(False)


class Domain(sql.ModelBase, sql.DictBase):
    __tablename__ = 'domain'
    attributes = ['id', 'name', 'enabled']
    id = sql.Column(sql.String(64), primary_key=True)
    name = sql.Column(sql.String(64), nullable=False)
    enabled = sql.Column(sql.Boolean, default=True, nullable=False)
    extra = sql.Column(sql.JsonBlob())
    __table_args__ = (sql.UniqueConstraint('name'), {})


class Project(sql.ModelBase, sql.DictBase):
    __tablename__ = 'project'
    attributes = ['id', 'name', 'domain_id', 'parent_project_id',
                  'description', 'enabled']
    id = sql.Column(sql.String(64), primary_key=True)
    name = sql.Column(sql.String(64), nullable=False)
    domain_id = sql.Column(sql.String(64), sql.ForeignKey('domain.id'),
                           nullable=False)
    parent_project_id = sql.Column(sql.String(64))
    description = sql.Column(sql.Text())
    enabled = sql.Column(sql.Boolean)
    extra = sql.Column(sql.JsonBlob())
    # Unique constraint across two columns to create the separation
    # rather than just only 'name' being unique
    __table_args__ = (sql.UniqueConstraint('domain_id', 'name'), {})


class Role(sql.ModelBase, sql.DictBase):
    __tablename__ = 'role'
    attributes = ['id', 'name']
    id = sql.Column(sql.String(64), primary_key=True)
    name = sql.Column(sql.String(255), unique=True, nullable=False)
    extra = sql.Column(sql.JsonBlob())
    __table_args__ = (sql.UniqueConstraint('name'), {})


class RoleAssignment(sql.ModelBase, sql.DictBase):
    __tablename__ = 'assignment'
    attributes = ['type', 'actor_id', 'target_id', 'role_id', 'inherited']
    # NOTE(henry-nash); Postgres requires a name to be defined for an Enum
    type = sql.Column(
        sql.Enum(AssignmentType.USER_PROJECT, AssignmentType.GROUP_PROJECT,
                 AssignmentType.USER_DOMAIN, AssignmentType.GROUP_DOMAIN,
                 name='type'),
        nullable=False)
    actor_id = sql.Column(sql.String(64), nullable=False)
    target_id = sql.Column(sql.String(64), nullable=False)
    role_id = sql.Column(sql.String(64), sql.ForeignKey('role.id'),
                         nullable=False)
    inherited = sql.Column(sql.Boolean, default=False, nullable=False)
    __table_args__ = (sql.PrimaryKeyConstraint('type', 'actor_id', 'target_id',
                                               'role_id'), {})

    def to_dict(self):
        """Override parent to_dict() method with a simpler implementation.

        RoleAssignment doesn't have non-indexed 'extra' attributes, so the
        parent implementation is not applicable.
        """
        return dict(six.iteritems(self))<|MERGE_RESOLUTION|>--- conflicted
+++ resolved
@@ -1,8 +1,4 @@
-<<<<<<< HEAD
-# vim: tabstop=5 shiftwidth=4 softtabstop=4
-
-=======
->>>>>>> dc43f94d
+# vim: tabstop=4 shiftwidth=4 softtabstop=4
 # Copyright 2012-13 OpenStack Foundation
 
 # Licensed under the Apache License, Version 2.0 (the "License"); you may
@@ -364,7 +360,7 @@
                 raise exception.RoleNotFound(message=_(
                     'Cannot remove role that has not been granted, %s') %
                     role_id)
-
+    
     def list_role_assignments(self):
 
         def denormalize_role(ref):
@@ -392,53 +388,9 @@
             return assignment
 
         with sql.transaction() as session:
-<<<<<<< HEAD
-            assignment_list = []
-            refs = session.query(UserDomainGrant).all()
-            for x in refs:
-                roles = x.data.get('roles', {})
-                for r in self._roles_from_role_dicts(roles, False):
-                    assignment_list.append({'user_id': x.user_id,
-                                            'domain_id': x.domain_id,
-                                            'role_id': r})
-                for r in self._roles_from_role_dicts(roles, True):
-                    assignment_list.append({'user_id': x.user_id,
-                                            'domain_id': x.domain_id,
-                                            'role_id': r,
-                                            'inherited_to_projects': True})
-            refs = session.query(UserProjectGrant).all()
-            for x in refs:
-                roles = x.data.get('roles', {})
-                for r in self._roles_from_role_dicts(roles, False):
-                    assignment_list.append({'user_id': x.user_id,
-                                            'project_id': x.project_id,
-                                            'role_id': r})
-            refs = session.query(GroupDomainGrant).all()
-            for x in refs:
-                roles = x.data.get('roles', {})
-                for r in self._roles_from_role_dicts(roles, False):
-                    assignment_list.append({'group_id': x.group_id,
-                                            'domain_id': x.domain_id,
-                                            'role_id': r})
-                for r in self._roles_from_role_dicts(roles, True):
-                    assignment_list.append({'group_id': x.group_id,
-                                            'domain_id': x.domain_id,
-                                            'role_id': r,
-                                            'inherited_to_projects': True})
-            refs = session.query(GroupProjectGrant).all()
-            for x in refs:
-                roles = x.data.get('roles', {})
-                for r in self._roles_from_role_dicts(roles, False):
-                    assignment_list.append({'group_id': x.group_id,
-                                            'project_id': x.project_id,
-                                            'role_id': r})
-            return assignment_list
-    
-=======
             refs = session.query(RoleAssignment).all()
-            return [denormalize_role(ref) for ref in refs]
-
->>>>>>> dc43f94d
+            return [denormalize_role(ref) for ref in refs] 
+
     # CRUD
     @sql.handle_conflicts(conflict_type='project')
     def create_project(self, tenant_id, tenant):
