--- conflicted
+++ resolved
@@ -423,13 +423,8 @@
         tenant['name'] = clean.project_name(tenant['name'])
         with sql.transaction() as session:
             tenant_ref = Project.from_dict(tenant)
-<<<<<<< HEAD
             """temp_name = ''
-            if tenant['parent_project_id'] is not default_parent_project:
-=======
-            temp_name = ''
             if tenant['parent_project_id'] is not None:
->>>>>>> 048be610
                 parent_tenant = self._get_project(session,
                                                   tenant['parent_project_id'])
                 temp_name = parent_tenant['name'] + '.' + tenant['name']
