--- conflicted
+++ resolved
@@ -84,20 +84,16 @@
 # Show dependencies
 $ cat tools/pip-requires
 
-<<<<<<< HEAD
-# Install Dependencies
-$ sudo pip install -r tools/pip-requires
+# Install dependencies
+$ pip install -r tools/pip-requires
+
+# Install unit/functional test dependencies
+$ pip install -r tools/pip-requires-testing
 
 # Installing Development Dependencies
 This will install libraries used for development and testing
-$ sudo pip install -r tools/pip-requires-dev
-=======
-# Install dependencies
-$ pip install -r tools/pip-requires
->>>>>>> 290bbce0
-
-# Install unit/functional test dependencies
-$ pip install -r tools/pip-requires-testing
+$ pip install -r tools/pip-requires-dev
+
 </pre>
 
 ## Running Keystone
